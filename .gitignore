--- conflicted
+++ resolved
@@ -112,13 +112,10 @@
 *.toc
 *.out
 *.pdf
-<<<<<<< HEAD
-
-# VS code
-*.vscode/
-=======
 _minted-*
 docs/report/secciones/*.tex
 *.blg
 *.bbl
->>>>>>> c506b464
+
+# VS code
+*.vscode/